--- conflicted
+++ resolved
@@ -1,37 +1,28 @@
 """Tests for main router integration."""
 
-<<<<<<< HEAD
-=======
 from unittest.mock import AsyncMock, Mock, patch
 
->>>>>>> 5d9a5667
 from fastapi import FastAPI
 from fastapi.testclient import TestClient
 
 from fastapi_agentrouter import get_agent_placeholder, router
-<<<<<<< HEAD
+from fastapi_agentrouter.core.settings import Settings, get_settings
 from fastapi_agentrouter.integrations.slack.settings import (
     SlackSettings,
     get_slack_settings,
 )
-=======
-from fastapi_agentrouter.core.settings import Settings, get_settings
->>>>>>> 5d9a5667
 
 
 def test_router_includes_slack_endpoint():
     """Test that main router includes Slack event endpoint."""
-<<<<<<< HEAD
-=======
-
->>>>>>> 5d9a5667
-    def get_agent():
-        class Agent:
-            def stream_query(self, **kwargs):
-                yield "response"
-<<<<<<< HEAD
-        return Agent()
-    
+
+    def get_agent():
+        class Agent:
+            def stream_query(self, **kwargs):
+                yield "response"
+
+        return Agent()
+
     def get_test_settings():
         return SlackSettings(
             slack_bot_token="xoxb-test-token",
@@ -39,42 +30,17 @@
             slack_token_verification=False,
             slack_request_verification=False,
         )
-    
-    app = FastAPI()
-    app.dependency_overrides[get_agent_placeholder] = get_agent
+
+    app = FastAPI()
+    app.dependency_overrides[get_agent_placeholder] = get_agent
+    app.dependency_overrides[get_settings] = lambda: Settings(enable_slack=True)
     app.dependency_overrides[get_slack_settings] = get_test_settings
-    app.include_router(router)
-    client = TestClient(app)
-
-    # Only /events endpoint should exist
-    response = client.post(
-        "/agent/slack/events",
-        json={"type": "url_verification", "challenge": "test"},
-    )
-    # Should get 200 with the challenge response for url_verification
-    assert response.status_code in [200, 500]  # 500 if handler not mocked
-=======
-
-        return Agent()
-
-    app = FastAPI()
-    app.dependency_overrides[get_agent_placeholder] = get_agent
-    app.dependency_overrides[get_settings] = lambda: Settings(enable_slack=True)
     app.include_router(router)
     client = TestClient(app)
 
     with (
         patch("slack_bolt.adapter.fastapi.SlackRequestHandler") as mock_handler_class,
         patch("slack_bolt.App") as mock_app_class,
-        patch.dict(
-            "os.environ",
-            {
-                "SLACK_BOT_TOKEN": "xoxb-test-token",
-                "SLACK_SIGNING_SECRET": "test-signing-secret",
-                "SLACK_TOKEN_VERIFICATION": "false",
-                "SLACK_REQUEST_VERIFICATION": "false",
-            },
-        ),
     ):
         # Mock the handler and app
         mock_handler = Mock()
@@ -92,7 +58,6 @@
         )
         # Should get 200 with the challenge response for url_verification
         assert response.status_code in [200, 500]  # 500 if handler not mocked
->>>>>>> 5d9a5667
 
 
 def test_router_prefix():
@@ -133,7 +98,7 @@
                 yield "response"
 
         return Agent()
-    
+
     def get_test_settings():
         return SlackSettings(
             slack_bot_token="xoxb-test-token",
@@ -144,34 +109,14 @@
 
     app = FastAPI()
     app.dependency_overrides[get_agent_placeholder] = get_agent
-<<<<<<< HEAD
+    app.dependency_overrides[get_settings] = lambda: Settings(enable_slack=True)
     app.dependency_overrides[get_slack_settings] = get_test_settings
-    app.include_router(router)
-    client = TestClient(app)
-
-    # Test Slack events endpoint
-    response = client.post(
-        "/agent/slack/events",
-        json={"type": "url_verification", "challenge": "test"},
-    )
-    assert response.status_code in [200, 500], "Failed for POST /agent/slack/events"
-=======
-    app.dependency_overrides[get_settings] = lambda: Settings(enable_slack=True)
     app.include_router(router)
     client = TestClient(app)
 
     with (
         patch("slack_bolt.adapter.fastapi.SlackRequestHandler") as mock_handler_class,
         patch("slack_bolt.App") as mock_app_class,
-        patch.dict(
-            "os.environ",
-            {
-                "SLACK_BOT_TOKEN": "xoxb-test-token",
-                "SLACK_SIGNING_SECRET": "test-signing-secret",
-                "SLACK_TOKEN_VERIFICATION": "false",
-                "SLACK_REQUEST_VERIFICATION": "false",
-            },
-        ),
     ):
         # Mock the handler and app
         mock_handler = Mock()
@@ -200,21 +145,26 @@
 
         return Agent()
 
+    def get_test_settings():
+        return SlackSettings(
+            slack_bot_token=None,
+            slack_signing_secret=None,
+        )
+
     app = FastAPI()
     app.dependency_overrides[get_agent_placeholder] = get_agent
     app.dependency_overrides[get_settings] = lambda: Settings(enable_slack=True)
-    app.include_router(router)
-    client = TestClient(app)
-
-    # Ensure no Slack env vars are set
-    with patch.dict("os.environ", {}, clear=True):
-        response = client.post(
-            "/agent/slack/events",
-            json={"type": "url_verification", "challenge": "test"},
-        )
-        # Should fail due to missing environment variables
-        assert response.status_code == 500
-        assert "SLACK_BOT_TOKEN and SLACK_SIGNING_SECRET" in response.json()["detail"]
+    app.dependency_overrides[get_slack_settings] = get_test_settings
+    app.include_router(router)
+    client = TestClient(app)
+
+    response = client.post(
+        "/agent/slack/events",
+        json={"type": "url_verification", "challenge": "test"},
+    )
+    # Should fail due to missing environment variables
+    assert response.status_code == 500
+    assert "SLACK_BOT_TOKEN and SLACK_SIGNING_SECRET" in response.json()["detail"]
 
 
 def test_multiple_settings_instances():
@@ -241,13 +191,18 @@
     app2.include_router(router)
     client2 = TestClient(app2)
 
-    # Test App 1 (Slack enabled)
-    with patch.dict("os.environ", {}, clear=True):
-        response1 = client1.post("/agent/slack/events", json={})
-        assert response1.status_code == 500  # Missing env vars
+    # Test App 1 (Slack enabled) - should fail due to missing Slack settings
+    def get_test_settings():
+        return SlackSettings(
+            slack_bot_token=None,
+            slack_signing_secret=None,
+        )
+    
+    app1.dependency_overrides[get_slack_settings] = get_test_settings
+    response1 = client1.post("/agent/slack/events", json={})
+    assert response1.status_code == 500  # Missing env vars
 
     # Test App 2 (Slack disabled)
     response2 = client2.post("/agent/slack/events", json={})
     assert response2.status_code == 404  # Disabled
-    assert "not enabled" in response2.json()["detail"]
->>>>>>> 5d9a5667
+    assert "not enabled" in response2.json()["detail"]