--- conflicted
+++ resolved
@@ -2,8 +2,4 @@
 
 from . import slack
 
-<<<<<<< HEAD
-__all__ = ["discord", "slack", "webhook"]
-=======
-__all__ = ["slack"]
->>>>>>> 5f891656
+__all__ = ["slack"]