"""Slack-specific dependencies."""

import logging
from collections.abc import Callable
from typing import TYPE_CHECKING, Annotated, Any

from fastapi import Depends, HTTPException

from ...core.dependencies import AgentDep
from ...core.settings import SettingsDep

if TYPE_CHECKING:
    from slack_bolt import App as SlackApp
    from slack_bolt.adapter.fastapi import SlackRequestHandler

logger = logging.getLogger(__name__)


def check_slack_enabled(settings: SettingsDep) -> None:
    """Check if Slack integration is enabled."""
    if not settings.is_slack_enabled():
        raise HTTPException(
            status_code=404,
            detail="Slack integration is not enabled",
        )


def get_ack() -> Callable[[dict, Any], None]:
    """Get an acknowledgment function for Slack events."""

    def ack(body: dict, ack: Any) -> None:
        """Acknowledge the event."""
        ack()

    return ack


def get_app_mention(agent: AgentDep) -> Callable[[dict, Any, dict], None]:
    """Get app mention event handler."""

    def app_mention(event: dict, say: Any, body: dict) -> None:
        """Handle app mention events with agent."""
        user: str = event.get("user", "u_123")
        text: str = event.get("text", "")
<<<<<<< HEAD
        channel: str = event.get("channel", "c_123")

        # Determine the thread identifier
        # If thread_ts exists, this is a message in a thread
        # If not, use the ts of the message itself (it's a new thread)
        thread_ts: str = event.get("thread_ts") or event.get("ts", "")

        # Create a unique identifier for the thread
        # Using channel + thread_ts as the unique key for session management
        thread_id = (
            f"{channel}:{thread_ts}"
            if thread_ts
            else f"{channel}:{event.get('ts', 'unknown')}"
        )

        logger.info(f"App mentioned by user {user} in thread {thread_id}: {text}")

        # Check if a session already exists for this thread
        existing_sessions = agent.list_sessions(user_id=thread_id)
=======
        channel: str = event.get("channel", "")
        # Get thread_ts from event (if in thread) or use the event's ts
        thread_ts: str = event.get("thread_ts") or event.get("ts", "")
        logger.info(f"App mentioned by user {user} in channel {channel}: {text}")
>>>>>>> b73dacd3

        if existing_sessions:
            # Use the existing session for this thread
            session_id = existing_sessions[0].get("id")
            logger.info(f"Using existing session {session_id} for thread {thread_id}")
        else:
            # Create a new session for this thread
            session = agent.create_session(user_id=thread_id)
            session_id = session.get("id")
            logger.info(f"Created new session {session_id} for thread {thread_id}")

        full_response_text = ""
        for event_data in agent.stream_query(
            user_id=thread_id,
            session_id=session_id,
            message=text,
        ):
            if (
                "content" in event_data
                and "parts" in event_data["content"]
                and "text" in event_data["content"]["parts"][0]
            ):
                full_response_text += event_data["content"]["parts"][0]["text"]

<<<<<<< HEAD
        # If this is a thread, reply in the thread
        # Otherwise, start a new thread with the reply
        if thread_ts:
            say(text=full_response_text, thread_ts=thread_ts)
        else:
            # For new messages, reply in a thread using the original message ts
            say(text=full_response_text, thread_ts=event.get("ts"))
=======
        # Reply in thread
        say(text=full_response_text, channel=channel, thread_ts=thread_ts)
>>>>>>> b73dacd3

    return app_mention


def get_message(agent: AgentDep) -> Callable[[dict, Any, Any, dict], None]:
    """Get message event handler for thread replies."""

    def message(event: dict, say: Any, client: Any, body: dict) -> None:
        """Handle message events in threads where bot was previously mentioned."""
        # Only process messages in threads
        if "thread_ts" not in event:
            return

        # Skip if this is a bot message
        if event.get("bot_id") or event.get("subtype") == "bot_message":
            return

        user: str = event.get("user", "u_123")
        text: str = event.get("text", "")
        channel: str = event.get("channel", "")
        thread_ts: str = event.get("thread_ts", "")

        # Get bot user ID from the auth info
        bot_user_id = body.get("authorizations", [{}])[0].get("user_id", "")

        # Skip if the message mentions the bot (app_mention will handle it)
        if bot_user_id and f"<@{bot_user_id}>" in text:
            return

        # Check if the bot has participated in this thread
        # Get thread replies to see if bot has responded before
        result = client.conversations_replies(
            channel=channel,
            ts=thread_ts,
            limit=100,  # Get recent messages in thread
        )

        # Check if bot has sent any messages in this thread
        bot_has_responded = False
        for message in result.get("messages", []):
            if message.get("user") == bot_user_id:
                bot_has_responded = True
                break

        # Only respond if bot has previously participated in the thread
        if not bot_has_responded:
            logger.debug(f"Bot has not participated in thread {thread_ts}, skipping")
            return

        logger.info(f"Message in thread from user {user} in channel {channel}: {text}")

        # Create a session for this conversation
        session = agent.create_session(user_id=user)
        session_id = session.get("id")
        logger.info(f"Created session {session_id} for user {user}")

        full_response_text = ""
        for event_data in agent.stream_query(
            user_id=user,
            session_id=session_id,
            message=text,
        ):
            if (
                "content" in event_data
                and "parts" in event_data["content"]
                and "text" in event_data["content"]["parts"][0]
            ):
                full_response_text += event_data["content"]["parts"][0]["text"]

        # Reply in the same thread
        say(text=full_response_text, channel=channel, thread_ts=thread_ts)

    return message


def get_slack_app(
    settings: SettingsDep,
    ack: Annotated[Callable[[dict, Any], None], Depends(get_ack)],
    app_mention: Annotated[Callable[[dict, Any, dict], None], Depends(get_app_mention)],
    message: Annotated[Callable[[dict, Any, Any, dict], None], Depends(get_message)],
) -> "SlackApp":
    """Create and configure Slack App with agent dependency."""
    try:
        from slack_bolt import App as SlackApp
    except ImportError as e:
        raise HTTPException(
            status_code=500,
            detail=(
                "slack-bolt is required for Slack integration. "
                "Install with: pip install fastapi-agentrouter[slack]"
            ),
        ) from e

    if settings.slack is None:
        raise HTTPException(
            status_code=500,
            detail="Slack settings are not configured.",
        )

    slack_bot_token = settings.slack.bot_token
    slack_signing_secret = settings.slack.signing_secret

    slack_app = SlackApp(
        token=slack_bot_token,
        signing_secret=slack_signing_secret,
        process_before_response=True,
    )

    # Register event handlers with lazy listeners
    slack_app.event("app_mention")(ack=ack, lazy=[app_mention])
    slack_app.event("message")(ack=ack, lazy=[message])

    return slack_app


def get_slack_request_handler(
    slack_app: Annotated["SlackApp", Depends(get_slack_app)],
) -> "SlackRequestHandler":
    """Get Slack request handler with agent dependency."""
    try:
        from slack_bolt.adapter.fastapi import SlackRequestHandler
    except ImportError as e:
        raise HTTPException(
            status_code=500,
            detail=(
                "slack-bolt is required for Slack integration. "
                "Install with: pip install fastapi-agentrouter[slack]"
            ),
        ) from e

    return SlackRequestHandler(slack_app)<|MERGE_RESOLUTION|>--- conflicted
+++ resolved
@@ -42,32 +42,18 @@
         """Handle app mention events with agent."""
         user: str = event.get("user", "u_123")
         text: str = event.get("text", "")
-<<<<<<< HEAD
-        channel: str = event.get("channel", "c_123")
-
-        # Determine the thread identifier
-        # If thread_ts exists, this is a message in a thread
-        # If not, use the ts of the message itself (it's a new thread)
-        thread_ts: str = event.get("thread_ts") or event.get("ts", "")
-
-        # Create a unique identifier for the thread
-        # Using channel + thread_ts as the unique key for session management
-        thread_id = (
-            f"{channel}:{thread_ts}"
-            if thread_ts
-            else f"{channel}:{event.get('ts', 'unknown')}"
-        )
-
-        logger.info(f"App mentioned by user {user} in thread {thread_id}: {text}")
-
-        # Check if a session already exists for this thread
-        existing_sessions = agent.list_sessions(user_id=thread_id)
-=======
         channel: str = event.get("channel", "")
         # Get thread_ts from event (if in thread) or use the event's ts
         thread_ts: str = event.get("thread_ts") or event.get("ts", "")
-        logger.info(f"App mentioned by user {user} in channel {channel}: {text}")
->>>>>>> b73dacd3
+
+        # Create a unique identifier for the thread
+        # Using channel + thread_ts as the unique key for session management
+        thread_id = f"{channel}:{thread_ts}"
+
+        logger.info(f"App mentioned by user {user} in thread {thread_id}: {text}")
+
+        # Check if a session already exists for this thread
+        existing_sessions = agent.list_sessions(user_id=thread_id)
 
         if existing_sessions:
             # Use the existing session for this thread
@@ -92,18 +78,8 @@
             ):
                 full_response_text += event_data["content"]["parts"][0]["text"]
 
-<<<<<<< HEAD
-        # If this is a thread, reply in the thread
-        # Otherwise, start a new thread with the reply
-        if thread_ts:
-            say(text=full_response_text, thread_ts=thread_ts)
-        else:
-            # For new messages, reply in a thread using the original message ts
-            say(text=full_response_text, thread_ts=event.get("ts"))
-=======
         # Reply in thread
         say(text=full_response_text, channel=channel, thread_ts=thread_ts)
->>>>>>> b73dacd3
 
     return app_mention
 
@@ -143,8 +119,8 @@
 
         # Check if bot has sent any messages in this thread
         bot_has_responded = False
-        for message in result.get("messages", []):
-            if message.get("user") == bot_user_id:
+        for msg in result.get("messages", []):
+            if msg.get("user") == bot_user_id:
                 bot_has_responded = True
                 break
 
@@ -155,14 +131,25 @@
 
         logger.info(f"Message in thread from user {user} in channel {channel}: {text}")
 
-        # Create a session for this conversation
-        session = agent.create_session(user_id=user)
-        session_id = session.get("id")
-        logger.info(f"Created session {session_id} for user {user}")
+        # Create a unique identifier for the thread (same as in app_mention)
+        thread_id = f"{channel}:{thread_ts}"
+
+        # Check if a session already exists for this thread
+        existing_sessions = agent.list_sessions(user_id=thread_id)
+
+        if existing_sessions:
+            # Use the existing session for this thread
+            session_id = existing_sessions[0].get("id")
+            logger.info(f"Using existing session {session_id} for thread {thread_id}")
+        else:
+            # Create a new session for this thread
+            session = agent.create_session(user_id=thread_id)
+            session_id = session.get("id")
+            logger.info(f"Created new session {session_id} for thread {thread_id}")
 
         full_response_text = ""
         for event_data in agent.stream_query(
-            user_id=user,
+            user_id=thread_id,
             session_id=session_id,
             message=text,
         ):
