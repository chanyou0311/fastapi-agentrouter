"""Slack-specific dependencies."""

import logging
from typing import TYPE_CHECKING, Annotated, Any

from fastapi import Depends, HTTPException

from ...core.dependencies import AgentDep, AgentProtocol
from ...core.settings import SettingsDep

if TYPE_CHECKING:
    from slack_bolt import App as SlackApp
    from slack_bolt.adapter.fastapi import SlackRequestHandler

logger = logging.getLogger(__name__)


def check_slack_enabled(settings: SettingsDep) -> None:
    """Check if Slack integration is enabled."""
    if not settings.is_slack_enabled():
        raise HTTPException(
            status_code=404,
            detail="Slack integration is not enabled",
        )


def app_mention(event: dict, say: Any, body: dict, agent: AgentProtocol) -> None:
    """Handle app mention events with agent."""
    user: str = event.get("user", "u_123")
    text: str = event.get("text", "")
    logger.info(f"App mentioned by user {user}: {text}")
    say(text)

    full_response_text = ""
    for event_data in agent.stream_query(
        user_id="u_123",
        message=text,
    ):
        if (
            "content" in event_data
            and "parts" in event_data["content"]
            and "text" in event_data["content"]["parts"][0]
        ):
            full_response_text += event_data["content"]["parts"][0]["text"]

    say(full_response_text)


def get_slack_app(settings: SettingsDep, agent: AgentDep) -> "SlackApp":
    """Create and configure Slack App with agent dependency."""
    try:
        from slack_bolt import App as SlackApp
    except ImportError as e:
        raise HTTPException(
            status_code=500,
            detail=(
                "slack-bolt is required for Slack integration. "
                "Install with: pip install fastapi-agentrouter[slack]"
            ),
        ) from e

    if settings.slack is None:
        raise HTTPException(
            status_code=500,
            detail="Slack settings are not configured.",
        )

    slack_bot_token = settings.slack.bot_token
    slack_signing_secret = settings.slack.signing_secret

<<<<<<< HEAD
    print(slack_bot_token)
    print(slack_signing_secret)

=======
>>>>>>> c5712bde
    slack_app = SlackApp(
        token=slack_bot_token,
        signing_secret=slack_signing_secret,
        process_before_response=True,
    )

    # Define event handlers with lazy listeners
    def ack(body: dict, ack: Any) -> None:
        """Acknowledge the event."""
        ack()

    def lazy_app_mention(event: dict, say: Any, body: dict) -> None:
        app_mention(event, say, body, agent)

    # Register event handlers with lazy listeners
    slack_app.event("app_mention")(ack=ack, lazy=[lazy_app_mention])

    return slack_app


def get_slack_request_handler(
    slack_app: Annotated["SlackApp", Depends(get_slack_app)],
) -> "SlackRequestHandler":
    """Get Slack request handler with agent dependency."""
    try:
        from slack_bolt.adapter.fastapi import SlackRequestHandler
    except ImportError as e:
        raise HTTPException(
            status_code=500,
            detail=(
                "slack-bolt is required for Slack integration. "
                "Install with: pip install fastapi-agentrouter[slack]"
            ),
        ) from e

    return SlackRequestHandler(slack_app)<|MERGE_RESOLUTION|>--- conflicted
+++ resolved
@@ -68,12 +68,6 @@
     slack_bot_token = settings.slack.bot_token
     slack_signing_secret = settings.slack.signing_secret
 
-<<<<<<< HEAD
-    print(slack_bot_token)
-    print(slack_signing_secret)
-
-=======
->>>>>>> c5712bde
     slack_app = SlackApp(
         token=slack_bot_token,
         signing_secret=slack_signing_secret,
