name: Lint PR

on:
  pull_request_target:
    types:
      - opened
      - edited
      - reopened
      - synchronize

jobs:
  main:
    name: Validate PR title
    runs-on: ubuntu-latest
    permissions:
      pull-requests: read
    steps:
<<<<<<< HEAD
      - uses: amannn/action-semantic-pull-request@e32d7e603df1aa1ba07e981f2a23455dee596825 # v5
=======
      - uses: amannn/action-semantic-pull-request@fdd4d3ddf614fbcd8c29e4b106d3bbe0cb2c605d # v6
>>>>>>> 1b82f33e
        env:
          GITHUB_TOKEN: ${{ secrets.GITHUB_TOKEN }}<|MERGE_RESOLUTION|>--- conflicted
+++ resolved
@@ -15,10 +15,6 @@
     permissions:
       pull-requests: read
     steps:
-<<<<<<< HEAD
-      - uses: amannn/action-semantic-pull-request@e32d7e603df1aa1ba07e981f2a23455dee596825 # v5
-=======
       - uses: amannn/action-semantic-pull-request@fdd4d3ddf614fbcd8c29e4b106d3bbe0cb2c605d # v6
->>>>>>> 1b82f33e
         env:
           GITHUB_TOKEN: ${{ secrets.GITHUB_TOKEN }}